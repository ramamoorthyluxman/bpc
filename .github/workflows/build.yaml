name: build_packages
on:
  push:
    branches: [ main ]
defaults:
  run:
    shell: bash
jobs:
  build:
    runs-on: ubuntu-latest
    timeout-minutes: 30
    steps:
      -
        name: Checkout
        uses: actions/checkout@v4
      -
        name: Set up Docker Buildx
        uses: docker/setup-buildx-action@v3
      -
        name: Login to GitHub Container Registry
        uses: docker/login-action@v3
        with:
          registry: ghcr.io
          username: ${{ github.actor }}
          password: ${{ secrets.GITHUB_TOKEN }}
      -
        name: Build estimator
        uses: docker/build-push-action@v6
        with:
          file: Dockerfile.estimator
          load: true
          push: true
          tags: ghcr.io/opencv/bpc/bpc_pose_estimator:example
      -
        name: Build tester
        uses: docker/build-push-action@v6
        with:
          file: Dockerfile.tester
          load: true
          push: true
<<<<<<< HEAD
          tags: ghcr.io/opencv/bpc/estimator-tester:latest
=======
          tags: ghcr.io/opencv/bpc/bpc_tester:latest
>>>>>>> abff8598
<|MERGE_RESOLUTION|>--- conflicted
+++ resolved
@@ -38,8 +38,4 @@
           file: Dockerfile.tester
           load: true
           push: true
-<<<<<<< HEAD
-          tags: ghcr.io/opencv/bpc/estimator-tester:latest
-=======
-          tags: ghcr.io/opencv/bpc/bpc_tester:latest
->>>>>>> abff8598
+          tags: ghcr.io/opencv/bpc/bpc_tester:latest