# Perception Challenge For Bin-Picking

<<<<<<< HEAD
[![build](https://github.com/opencv/bpc/actions/workflows/build.yaml/badge.svg?branch=main)](https://github.com/opencv/bpc/actions/workflows/build.yaml)
[![style](https://github.com/opencv/bpc/actions/workflows/style.yaml/badge.svg?branch=main)](https://github.com/opencv/bpc/actions/workflows/style.yaml)
=======
[![build_packages](https://github.com/opencv/bpc/actions/workflows/build.yaml/badge.svg?branch=main)](https://github.com/opencv/bpc/actions/workflows/build.yaml)
[![style](https://github.com/opencv/bpc/actions/workflows/style.yaml/badge.svg?branch=main)](https://github.com/opencv/bpc/actions/workflows/style.yaml)
[![test validation](https://github.com/opencv/bpc/actions/workflows/test.yaml/badge.svg?branch=main)](https://github.com/opencv/bpc/actions/workflows/test.yaml)
>>>>>>> abff8598

For more details on the challenge, [click here](https://bpc.opencv.org/).

![](../media/bpc.gif)

## Overview

This repository contains the ROS interfaces, sample submission code and evaluation service for the Perception Challenge For Bin-Picking.

- **Estimator:**
  The estimator code represents the sample submission. Participants need to implement their solution by editing the placeholder code in the function `get_pose_estimates` in `ibpc_pose_estimator.py`. The tester will invoke the participant's solution via a ROS 2 service call over the `/get_pose_estimates` endpoint.

- **Tester:**
  The tester code serves as the evaluation service. A copy of this code will be running on the evaluation server and is provided for reference only. It loads the test dataset, prepares image inputs, invokes the estimator service repeatedly, collects the results, and submits for further evaluation.

- **ROS Interface:**
  The API for the challenge is a ROS service, [GetPoseEstimates](ibpc_interfaces/srv/GetPoseEstimates.srv), over `/get_pose_estimates`. Participants implement the service callback on a dedicated ROS node (commonly referred to as the PoseEstimatorNode) which processes the input data (images and metadata) and returns pose estimation results.

In addition, we provide the [ibpc_py tool](https://github.com/opencv/bpc/tree/main/ibpc_py) which facilitates downloading the challenge data and performing various related tasks. Please refer to its README for further details.

## Design

### ROS-based Framework

The core architecture of the challenge is based on ROS 2. Participants are required to respond to a ROS 2 Service request with pose estimation results. The key elements of the architecture are:

- **Service API:**
  The ROS service interface (defined in the [GetPoseEstimates](ibpc_interfaces/srv/GetPoseEstimates.srv) file) acts as the API for the challenge.

- **PoseEstimatorNode:**
  Participants are provided with Python templates for the PoseEstimatorNode. Your task is to implement the callback function (e.g., `get_pose_estimates`) that performs the required computation. Since the API is simply a ROS endpoint, you can use any of the available [ROS 2 client libraries](https://docs.ros.org/en/jazzy/Concepts/Basic/About-Client-Libraries.html#client-libraries) including C++, Python, Rust, Node.js, or C#. Please use [ROS 2 Jazzy Jalisco](https://docs.ros.org/en/jazzy/index.html).

- **TesterNode:**
  A fully implemented TesterNode is provided that:
  - Uses the bop_toolkit_lib to load the test dataset and prepare image inputs.
  - Repeatedly calls the PoseEstimatorNode service over the `/get_pose_estimates` endpoint.
  - Collects and combines results from multiple service calls.
  - Saves the compiled results to disk in CSV format.

### Containerization

To simplify the evaluation process, Dockerfiles are provided to generate container images for both the PoseEstimatorNode and the TesterNode. This ensures that users can run their models without having to configure a dedicated ROS environment manually.

## Submission Instructions

Participants are expected to modify the estimator code to implement their solution. Once completed, your custom estimator should be containerized using Docker and submitted according to the challenge requirements. More detailed submission instructions will be provided soon.

## Validation Setup

### Requirements

- [Docker](https://docs.docker.com/)
 * Docker installed with their user in docker group for passwordless invocations.
- 7z -- `apt install 7zip`
- Python3 with virtualenv  -- `apt install python3-virtualenv`

> Note: Participants are expected to submit Docker containers, so all development workflows are designed with this in mind.


This section will guide you through validating your image.

#### Setup a workspace
```
mkdir -p ~/bpc_ws
```

#### Create a virtual environment 

📄 If you're already working in some form of virtualenv you can continue to use that and install `bpc` in that instead of making a new one. 

```
python3 -m venv ~/bpc_ws/bpc_env
```

#### Activate that virtual env

```
source ~/bpc_ws/bpc_env/bin/activate
```

**For any new shell interacting with the `bpc` command you will have to rerun this source command.**

#### Install bpc 

Install the bpc command from the ibpc pypi package. (bpc was already taken :-( )

```
pip install ibpc
```

### Fetch the source repository

```bash
<<<<<<< HEAD
mkdir -p ~/ws_bpc/src
cd ~/ws_bpc/src
git clone https://github.com/opencv/bpc.git
=======
cd ~/bpc_ws
git clone https://github.com/opencv/bpc.git
```

### Fetch the dataset

```
cd ~/bpc_ws
bpc fetch ipd
>>>>>>> abff8598
```
### Build the bpc_tester image

<<<<<<< HEAD
## Build
### Setting up the baseline solution
```bash
### Pull Baseline Solution Code ###
cd bpc/
wget https://storage.googleapis.com/akasha-public/IPBC/baseline_solution/v1/models.zip
unzip models.zip
rm models.zip
git clone https://github.com/CIRP-Lab/bpc_baseline
=======
```bash
cd ~/bpc_ws
docker buildx build -t bpc_tester:latest \
    --file ./Dockerfile.tester \
    .
>>>>>>> abff8598
```

### Build the ibpc_pose_estimator

We will use the following example pose estimator for the demo. 

```bash
<<<<<<< HEAD
cd ~/ws_bpc/src/bpc
docker buildx build -t ibpc:pose_estimator \
=======
cd ~/bpc_ws
docker buildx build -t bpc_pose_estimator:example \
>>>>>>> abff8598
    --file ./Dockerfile.estimator \
    --build-arg="MODEL_DIR=models" \
    .
```

If you use this tag the `bpc` invocation will be as follows where you use the image you just built:

<<<<<<< HEAD
```bash
cd ~/ws_bpc/src/bpc
docker buildx build -t ibpc:tester \
    --file ./Dockerfile.tester \
    .
=======
`bpc test bpc_pose_estimator:example ipd`


### Run the test

The test will validate your pose_estimator image against the local copy of validation or test dataset.
When you build a new image you rerun this test.

```
bpc test bpc_pose_estimator:example ipd --tester-image bpc_tester:latest
>>>>>>> abff8598
```

The console output will show the system getting started and then the output of the estimator. 

If you would like to interact with the estimator and run alternative commands or anything else in the container you can invoke it with `--debug`

The tester console output will be streamed to the file `ibpc_test_output.log` Use this to see it

<<<<<<< HEAD
```bash
docker run --init --rm --net host eclipse/zenoh:1.2.1 --no-multicast-scouting
```

### Run the pose estimator
We use [rocker](https://github.com/osrf/rocker) to add GPU support to Docker containers. To install rocker, run `pip install rocker` on the host machine.
```bash
rocker --nvidia --cuda --network=host ibpc:pose_estimator
=======
```
tail -f ibpc_test_output.log
```

The results will come out as `submission.csv` when the tester is complete.



### Tips

🐌 **If you are iterating a lot of times with the validation and are frustrated by how long the cuda installation is, you can add it to your Dockerfile as below.**
It will make the image significantly larger, but faster to iterate if you put it higher in the dockerfile. We can't include it in the published image because the image gets too big for hosting and pulling easily.

```
RUN apt-get update && apt-get install -y --no-install-recommends \
    wget software-properties-common gnupg2 \
    && rm -rf /var/lib/apt/lists/*

RUN \
  wget -q https://developer.download.nvidia.com/compute/cuda/repos/ubuntu2404/x86_64/cuda-keyring_1.1-1_all.deb && \
  dpkg -i cuda-keyring_1.1-1_all.deb && \
  rm cuda-keyring_1.1-1_all.deb && \
  \
  apt-get update && \
  apt-get -y install cuda-toolkit && \
  rm -rf /var/lib/apt/lists/*
>>>>>>> abff8598
```

### Baseline Solution

We provide a simple baseline solution as a reference for implementing the solution in `ibpc_pose_estimator_py`. Please refer to the [baseline_solution](https://github.com/opencv/bpc/tree/baseline_solution) branch and follow the instructions there.


<<<<<<< HEAD
> Note: Substitute the <PATH_TO_DATASET> with the directory that contains the [ipd](https://huggingface.co/datasets/bop-benchmark/ipd/tree/main) dataset. Similarly, substitute <PATH_TO_OUTPUT_DIR> with the directory that should contain the results from the pose estimator. By default, the results will be saved as a `submission.csv` file but this filename can be updated by setting the `OUTPUT_FILENAME` environment variable.
=======
## Further Details
>>>>>>> abff8598

The above is enough to get you going.
However we want to be open about what else were doing.
You can see the source of the tester and build your own version as follows if you'd like. 

### If you would like the training data

Use the command:
```
bpc fetch ipd_all
```


### Manually Run components 

It is possible to manually run the components.
`bpc` shows what it is running on the console output.
Or you can run as outlined below. 


#### Start the Zenoh router

```bash
docker run --init --rm --net host eclipse/zenoh:1.2.1 --no-multicast-scouting
```

#### Run the pose estimator
We use [rocker](https://github.com/osrf/rocker) to add GPU support to Docker containers. To install rocker, run `pip install rocker` on the host machine.
```bash
<<<<<<< HEAD
docker run --network=host -e BOP_PATH=/opt/ros/underlay/install/datasets -e SPLIT_TYPE=val -v<PATH_TO_DATASET>:/opt/ros/underlay/install/datasets -v<PATH_TO_OUTPUT_DIR>:/submission -it ibpc:tester
=======
rocker --nvidia --cuda --network=host bpc_pose_estimator:example
>>>>>>> abff8598
```

#### Run the tester

> Note: Substitute the <PATH_TO_DATASET> with the directory that contains the [ipd](https://huggingface.co/datasets/bop-benchmark/ipd/tree/main) dataset. Similarly, substitute <PATH_TO_OUTPUT_DIR> with the directory that should contain the results from the pose estimator. By default, the results will be saved as a `submission.csv` file but this filename can be updated by setting the `OUTPUT_FILENAME` environment variable.

```bash
docker run --network=host -e BOP_PATH=/opt/ros/underlay/install/datasets -e SPLIT_TYPE=val -v<PATH_TO_DATASET>:/opt/ros/underlay/install/datasets -v<PATH_TO_OUTPUT_DIR>:/submission -it bpc_tester:latest
```
<|MERGE_RESOLUTION|>--- conflicted
+++ resolved
@@ -1,13 +1,8 @@
 # Perception Challenge For Bin-Picking
 
-<<<<<<< HEAD
-[![build](https://github.com/opencv/bpc/actions/workflows/build.yaml/badge.svg?branch=main)](https://github.com/opencv/bpc/actions/workflows/build.yaml)
-[![style](https://github.com/opencv/bpc/actions/workflows/style.yaml/badge.svg?branch=main)](https://github.com/opencv/bpc/actions/workflows/style.yaml)
-=======
 [![build_packages](https://github.com/opencv/bpc/actions/workflows/build.yaml/badge.svg?branch=main)](https://github.com/opencv/bpc/actions/workflows/build.yaml)
 [![style](https://github.com/opencv/bpc/actions/workflows/style.yaml/badge.svg?branch=main)](https://github.com/opencv/bpc/actions/workflows/style.yaml)
 [![test validation](https://github.com/opencv/bpc/actions/workflows/test.yaml/badge.svg?branch=main)](https://github.com/opencv/bpc/actions/workflows/test.yaml)
->>>>>>> abff8598
 
 For more details on the challenge, [click here](https://bpc.opencv.org/).
 
@@ -101,13 +96,8 @@
 ### Fetch the source repository
 
 ```bash
-<<<<<<< HEAD
-mkdir -p ~/ws_bpc/src
-cd ~/ws_bpc/src
+cd ~/bpc_ws
 git clone https://github.com/opencv/bpc.git
-=======
-cd ~/bpc_ws
-git clone https://github.com/opencv/bpc.git
 ```
 
 ### Fetch the dataset
@@ -115,12 +105,16 @@
 ```
 cd ~/bpc_ws
 bpc fetch ipd
->>>>>>> abff8598
 ```
 ### Build the bpc_tester image
 
-<<<<<<< HEAD
-## Build
+```bash
+cd ~/bpc_ws
+docker buildx build -t bpc_tester:latest \
+    --file ./Dockerfile.tester \
+    .
+```
+
 ### Setting up the baseline solution
 ```bash
 ### Pull Baseline Solution Code ###
@@ -129,13 +123,6 @@
 unzip models.zip
 rm models.zip
 git clone https://github.com/CIRP-Lab/bpc_baseline
-=======
-```bash
-cd ~/bpc_ws
-docker buildx build -t bpc_tester:latest \
-    --file ./Dockerfile.tester \
-    .
->>>>>>> abff8598
 ```
 
 ### Build the ibpc_pose_estimator
@@ -143,13 +130,8 @@
 We will use the following example pose estimator for the demo. 
 
 ```bash
-<<<<<<< HEAD
-cd ~/ws_bpc/src/bpc
-docker buildx build -t ibpc:pose_estimator \
-=======
 cd ~/bpc_ws
 docker buildx build -t bpc_pose_estimator:example \
->>>>>>> abff8598
     --file ./Dockerfile.estimator \
     --build-arg="MODEL_DIR=models" \
     .
@@ -157,13 +139,6 @@
 
 If you use this tag the `bpc` invocation will be as follows where you use the image you just built:
 
-<<<<<<< HEAD
-```bash
-cd ~/ws_bpc/src/bpc
-docker buildx build -t ibpc:tester \
-    --file ./Dockerfile.tester \
-    .
-=======
 `bpc test bpc_pose_estimator:example ipd`
 
 
@@ -174,7 +149,6 @@
 
 ```
 bpc test bpc_pose_estimator:example ipd --tester-image bpc_tester:latest
->>>>>>> abff8598
 ```
 
 The console output will show the system getting started and then the output of the estimator. 
@@ -183,16 +157,6 @@
 
 The tester console output will be streamed to the file `ibpc_test_output.log` Use this to see it
 
-<<<<<<< HEAD
-```bash
-docker run --init --rm --net host eclipse/zenoh:1.2.1 --no-multicast-scouting
-```
-
-### Run the pose estimator
-We use [rocker](https://github.com/osrf/rocker) to add GPU support to Docker containers. To install rocker, run `pip install rocker` on the host machine.
-```bash
-rocker --nvidia --cuda --network=host ibpc:pose_estimator
-=======
 ```
 tail -f ibpc_test_output.log
 ```
@@ -219,7 +183,6 @@
   apt-get update && \
   apt-get -y install cuda-toolkit && \
   rm -rf /var/lib/apt/lists/*
->>>>>>> abff8598
 ```
 
 ### Baseline Solution
@@ -227,11 +190,7 @@
 We provide a simple baseline solution as a reference for implementing the solution in `ibpc_pose_estimator_py`. Please refer to the [baseline_solution](https://github.com/opencv/bpc/tree/baseline_solution) branch and follow the instructions there.
 
 
-<<<<<<< HEAD
-> Note: Substitute the <PATH_TO_DATASET> with the directory that contains the [ipd](https://huggingface.co/datasets/bop-benchmark/ipd/tree/main) dataset. Similarly, substitute <PATH_TO_OUTPUT_DIR> with the directory that should contain the results from the pose estimator. By default, the results will be saved as a `submission.csv` file but this filename can be updated by setting the `OUTPUT_FILENAME` environment variable.
-=======
 ## Further Details
->>>>>>> abff8598
 
 The above is enough to get you going.
 However we want to be open about what else were doing.
@@ -261,11 +220,7 @@
 #### Run the pose estimator
 We use [rocker](https://github.com/osrf/rocker) to add GPU support to Docker containers. To install rocker, run `pip install rocker` on the host machine.
 ```bash
-<<<<<<< HEAD
-docker run --network=host -e BOP_PATH=/opt/ros/underlay/install/datasets -e SPLIT_TYPE=val -v<PATH_TO_DATASET>:/opt/ros/underlay/install/datasets -v<PATH_TO_OUTPUT_DIR>:/submission -it ibpc:tester
-=======
 rocker --nvidia --cuda --network=host bpc_pose_estimator:example
->>>>>>> abff8598
 ```
 
 #### Run the tester
