import os
import sys
import yaml 
import cv2
import time
from concurrent.futures import ProcessPoolExecutor, as_completed
import multiprocessing as mp
import json
from collections import defaultdict
import numpy as np
import csv
import ast


sys.path.append(os.path.abspath(os.path.join(os.path.dirname(__file__), '..', 'pcl_builder')))
from create_pointcloud_gpu_accelerated import build_pcl

sys.path.append(os.path.abspath(os.path.join(os.path.dirname(__file__), '..', 'SuperGluePretrainedNetwork')))
from superglue import SuperGlueMatcher

sys.path.append(os.path.abspath(os.path.join(os.path.dirname(__file__), '..', 'maskRCNN')))
from inference import infer

<<<<<<< HEAD
from update_detection_json import add_3d_centers_to_json, find_valid_neighbor_pixel, transform_3d_point,  transform_pose_to_world
=======
from update_detection_json import add_3d_centers_to_json, find_valid_neighbor_pixel
>>>>>>> 6120da35
from homogrpahy_to_pose import pose_from_homography_complete
from pose_estimator import compute_rigid_transform

class process_scene_data:
    
    def __init__(self, scene_data, max_workers=None):
        self.scene_data = scene_data
        self.config = self.load_config("config.yaml")
        self.meta_data_path = self.config["meta_data_folder"]

        # Auto-detect optimal number of workers
        if max_workers is None:
            max_workers = min(mp.cpu_count(), len(scene_data), 8)  # Cap at 8 for GPU memory
        self.max_workers = max_workers

        ref_csv_path = self.config["ref_csv_path"]
        with open(ref_csv_path, 'r') as f:
            self.ref_dataset = list(csv.DictReader(f))

        self.detections = []
        self.detections_cluster_distance_threshold = 50
        self.consolidated_detections = []
        self.detections_homographies = [] 
<<<<<<< HEAD


        # self.do_feature_matchings()

=======

        self.min_nb_of_matches = 10
>>>>>>> 6120da35
        

    def load_config(self, config_path):
        """Load configuration from YAML file"""
        with open(config_path, 'r') as file:
            return yaml.safe_load(file)
        
    def mask_objects(self):
        for i, cam_row in enumerate(self.scene_data):
            cam_row["rgb_img"] = cv2.imread(cam_row["rgb_image_path"])
            cam_row["depth_img"] = cv2.imread(cam_row["depth_image_path"])
            cam_row["cam_params_file"] = self.config[cam_row["camera_id"]]
            maskrcnn_model_path = self.config['maskrcnn_model_path']
            maskrcnn_output_path = os.path.join(self.meta_data_path, f"{cam_row['scene_id']}_{cam_row['image_id']}_{i}")
            maskrcnn_category_txt_path = self.config['maskrcnn_category_txt_path']
            maskrcnn_confidence_threshold = self.config['maskrcnn_confidence_threshold']

            detection_json = infer(cam_row["rgb_image_path"], maskrcnn_model_path, maskrcnn_output_path,  maskrcnn_category_txt_path, maskrcnn_confidence_threshold, visualize_and_save=self.config['maskrcnn_visualization_and_save'])

            cam_row["detection_json"] = detection_json

            cam_row["detection_json"] = add_3d_centers_to_json(
                cam_row=cam_row,
                json_data=cam_row["detection_json"],
                depth_path=cam_row["depth_image_path"],
                search_radius=5
            )

        return self.scene_data


    def consolidate_detections(self):

        """
        Parse CSV with camera detections and return object data.
        
        Returns: List of [object_id, camera_id, location_world, row_number]
        """
        
        
        for row_num, row in enumerate(self.scene_data):
            camera_id = row['camera_id']
            detection_data = row['detection_json']
            
            # Extract objects from masks
            for mask_idx, mask in enumerate(detection_data['results'][0]['masks']):
                object_id = mask['label']
                location_world = mask['object_center_3d_world']
                self.detections.append([object_id, camera_id, location_world, mask_idx, row_num])

        print("detections: ", self.detections)

        # Group detections by same object in same location from different cameras.
    
        # Group by object_id first
        by_object = defaultdict(list)
        for idx, detection in enumerate(self.detections):
            by_object[detection[0]].append(idx)
        
        # For each object, cluster by location
        for indices in by_object.values():
            used = set()
            
            for i, idx1 in enumerate(indices):
                if idx1 in used:
                    continue
                    
                # Start new cluster with this detection
                cluster = [idx1]
                used.add(idx1)
                loc1 = self.detections[idx1][2]
                
                # Find nearby detections
                for j, idx2 in enumerate(indices):
                    if idx2 in used:
                        continue
                        
                    loc2 = self.detections[idx2][2]
                    distance = np.linalg.norm(loc1 - loc2)
                    
                    if distance <= self.detections_cluster_distance_threshold:
                        cluster.append(idx2)
                        used.add(idx2)
                
                self.consolidated_detections.append(cluster)




    def do_feature_matchings(self):
        
        for i in range(0,len(self.consolidated_detections)):
            print("Detections shape: ", len(self.consolidated_detections),len(self.consolidated_detections[i]))
            for j in range(0, len(self.consolidated_detections[i])):

                detection = self.detections[self.consolidated_detections[i][j]]
                row_num = detection[4]
                mask_idx = detection[3]
                camera_id = detection[1]
                object_id = int(detection[0].split('_')[1])
                mask = self.scene_data[row_num]["detection_json"]["results"][0]["masks"][mask_idx]["points"]
                image_id = self.scene_data[row_num]["image_id"]
                scene_id = self.scene_data[row_num]["scene_id"]

<<<<<<< HEAD
                # print("scene_id: ", scene_id)
                # print("image_id: ", image_id)
                # print("camera_id: ", camera_id)
                # print("mask ID: ", mask_idx )
                # print("object_id: ", object_id)
                
=======
>>>>>>> 6120da35
                num_matches, confidence, viz_image, h_mat, ref_row, matched_points0, matched_points1 = self.compare_masked_images(test_img = self.scene_data[row_num]["rgb_img"], 
                                                    test_polygon_mask = mask,
                                                    camera_id = camera_id, 
                                                    object_id = object_id)
                
                if num_matches is not None:

                    K = np.array([float(self.scene_data[row_num][f'cam_K_{i}']) for i in range(9)]).reshape(3, 3)
                    # Extract depth scale
                    depth_scale = float(self.scene_data[row_num]['scene_depth_scale'])

                    depth_map0 = self.scene_data[row_num]['depth_image_path']
            
                    depth_map1 = ref_row['image_path'].replace('rgb', 'depth')
            
                    matched_points0_3d = []
                    matched_points1_3d = []

<<<<<<< HEAD
                    for n in range(0, len(matched_points0)): 
                        
                        matched_point0_3d, used_pixel = find_valid_neighbor_pixel(
                            int(matched_points0[n][0]), int(matched_points0[n][1]), depth_map0, K, depth_scale, 8
                        )
                        matched_point1_3d, used_pixel = find_valid_neighbor_pixel(
                            int(matched_points1[n][0]), int(matched_points1[n][1]), depth_map1, K, depth_scale, 8
                        )
                        
                        if matched_point0_3d is not None and matched_point1_3d is not None:
                            # matched_point0_3d = transform_3d_point(matched_point0_3d, self.scene_data[row_num])
                            # matched_point1_3d = transform_3d_point(matched_point1_3d, self.scene_data[row_num])
                            
                            matched_points0_3d.append(matched_point0_3d)
                            matched_points1_3d.append(matched_point1_3d)    

=======
                    for i in range(0, len(matched_points0)): 
                        
                        matched_point0_3d, used_pixel = find_valid_neighbor_pixel(
                            int(matched_points0[i][0]), int(matched_points0[i][1]), depth_map0, K, depth_scale, 15
                        )
                        matched_point1_3d, used_pixel = find_valid_neighbor_pixel(
                            int(matched_points1[i][0]), int(matched_points1[i][1]), depth_map1, K, depth_scale, 15
                        )
                        
                        if matched_point0_3d is not None and matched_point1_3d is not None:
                            matched_points0_3d.append(matched_point0_3d)
                            matched_points1_3d.append(matched_point1_3d)    

                    print("camera ID: ", camera_id)
                    print("K: ", K)
>>>>>>> 6120da35

                    if len(matched_points0_3d)>3 and len(matched_points0_3d) == len(matched_points1_3d):

                        save_match_img_path = os.path.join(self.meta_data_path, "matches_scene_" + str(scene_id)  + "_image_" + str(image_id) + "_cam_" + camera_id + "_obj_" + str(object_id) + "_mask_" + str(mask_idx) + ".png")
                        cv2.imwrite(save_match_img_path, viz_image)
                        result = {'scene_cam_row_num': row_num,
                                'mask_idx': mask_idx,
                                'object_idx': object_id,
                                'ref_row': ref_row,
                                'h_mat': h_mat,
                                'confidence': confidence,
                                'num_matches': num_matches,
                                'matched_points0': matched_points0,
                                'matched_points1': matched_points1,
                                'matched_points0_3d' : matched_points0_3d,
                                'matched_points1_3d' : matched_points1_3d}
                        self.detections_homographies.append(result)
<<<<<<< HEAD
                        
                        
                        break
                    
                    elif j == len(self.consolidated_detections[i])-1:
                        result = {'scene_cam_row_num': row_num,
                                'mask_idx': mask_idx,
                                'object_idx': object_id,
                                'ref_row': ref_row,
                                'h_mat': h_mat,
                                'confidence': confidence,
                                'num_matches': 0,
                                'matched_points0': matched_points0,
                                'matched_points1': matched_points1,
                                'matched_points0_3d' : matched_points0_3d,
                                'matched_points1_3d' : matched_points1_3d}

                        self.detections_homographies.append(result)
                    
=======
                        break

>>>>>>> 6120da35
    def compare_masked_images(self, test_img, test_polygon_mask, camera_id, object_id):
        
        # Load and mask test image
        test_mask = np.zeros(test_img.shape[:2], dtype=np.uint8)
        cv2.fillPoly(test_mask, [np.array(test_polygon_mask, dtype=np.int32)], 255)
        masked_test = cv2.bitwise_and(test_img, test_img, mask=test_mask)
        
        for row in self.ref_dataset:
            # Check if camera_type and object_id match
            if row['camera_type'] == camera_id and int(row['object_id']) == object_id:
                # Load reference image
                ref_img = cv2.imread(row['image_path'])
                
                # Parse and apply reference polygon mask
                ref_polygon = ast.literal_eval(row['polygon_mask'])
                ref_mask = np.zeros(ref_img.shape[:2], dtype=np.uint8)
                cv2.fillPoly(ref_mask, [np.array(ref_polygon, dtype=np.int32)], 255)
                masked_ref = cv2.bitwise_and(ref_img, ref_img, mask=ref_mask)
                
                # Compare using superglue
                # Initialize the matcher
                matcher = SuperGlueMatcher()
                # Use it
                
                num_matches, confidence, viz_image, h_mat, matched_points0, matched_points1 = matcher.superglue(masked_test, masked_ref)

                if num_matches is not None:

                    
<<<<<<< HEAD
                    # Parse and apply reference polygon mask
                    ref_polygon = ast.literal_eval(row['polygon_mask'])
                    ref_mask = np.zeros(ref_img.shape[:2], dtype=np.uint8)
                    cv2.fillPoly(ref_mask, [np.array(ref_polygon, dtype=np.int32)], 255)
                    masked_ref = cv2.bitwise_and(ref_img, ref_img, mask=ref_mask)
                    
                    # Compare using superglue
                    # Initialize the matcher
                    matcher = SuperGlueMatcher()
                    # Use it
                    
                    cv2.imwrite('/home/rama/bpc_ws/bpc/test_pipeline/tmp/ref.png', masked_ref)
                    cv2.imwrite('/home/rama/bpc_ws/bpc/test_pipeline/tmp/test.png', masked_test)

                    num_matches, confidence, viz_image, h_mat, matched_points0, matched_points1 = matcher.superglue(masked_test, masked_ref)
                   

                    # if num_matches is not None:
                    if num_matches is not None:
                        if num_matches>4:
                            return num_matches, confidence, viz_image, h_mat, row, matched_points0, matched_points1
=======
                        
                    print("Number of matches: ", num_matches)
                    print(f"Average confidence: ", confidence)

                    return num_matches, confidence, viz_image, h_mat, row, matched_points0, matched_points1
>>>>>>> 6120da35

                    
        
        return None, None, None, None, None, None, None
    
<<<<<<< HEAD
=======
    def compute_6d_poses(self):
        if self.detections_homographies is None:
            return 
        
        for result in self.detections_homographies:
            
            matched_points0_3d = result['matched_points0_3d']
            matched_points1_3d = result['matched_points1_3d']

            R, T, rmse = compute_rigid_transform(matched_points0_3d, matched_points1_3d)

            print('Rigid transformation, error:', R, T, rmse)
                
>>>>>>> 6120da35

    
    def compute_6d_poses(self):
        if self.detections_homographies is None:
            return 
        
        for result in self.detections_homographies:

            ref_row = result['ref_row']

            # this is the pose of the reference object wrt camera
            R_ref_cam = [[ref_row['r11'], ref_row['r12'], ref_row['r13']], 
                           [ref_row['r21'], ref_row['r22'], ref_row['r23']], 
                           [ref_row['r31'], ref_row['r32'], ref_row['r33']] ]

            T_ref_cam = [ref_row['tx'], ref_row['ty'], ref_row['tz']]

            R_ref_cam = np.array([[float(val) for val in row] for row in R_ref_cam])
            T_ref_cam = np.array([float(val) for val in T_ref_cam]) 
            
            matched_points0_3d = result['matched_points0_3d']
            matched_points1_3d = result['matched_points1_3d']

            print("Camera id", ref_row['camera_type'])

            print("matched_points0_3d (test) wrt camera: ", matched_points0_3d)
            print("matched_points1_3d (ref) wrt camera: ", matched_points1_3d)

            test_center_3d_world = self.scene_data[result['scene_cam_row_num']]['detection_json']['results'][0]['masks'][result['mask_idx']]['object_center_3d_world']
            print("test center 3D world: ", test_center_3d_world)

            if result['num_matches'] == 0:
                result['T'] = test_center_3d_world
                result['R'] = R_ref_cam
                result['rmse'] = 0.5

            else:

                matched_points0_wrt_world = []
                for pt in matched_points0_3d:
                    matched_points0_wrt_world.append(transform_3d_point(pt, self.scene_data[result['scene_cam_row_num']]))

                print('matched_points0_3d (test) wrt world', matched_points0_wrt_world)

                # this is the transformation between the test object and the reference object
                R_test_ref, T_test_ref, rmse = compute_rigid_transform(matched_points1_3d, matched_points0_3d)

                print('Rigid transformation R_test_ref: ', R_test_ref)
                print('Rigid transformation T_test_ref: ', T_test_ref)

                

                

                R_test_cam = R_test_ref @ R_ref_cam
                T_test_cam = R_test_ref @ T_ref_cam + T_test_ref

                print("T_test_cam: ", T_test_cam)

                # Now tranform this pose to world (photoneo)

                R_test_world, T_test_world = transform_pose_to_world(R_test_cam, T_test_cam, self.scene_data[result['scene_cam_row_num']])

                print("T_test_world: ", T_test_world)

                result['R'] = R_test_world
                result['T'] = T_test_world
                result['rmse'] = rmse 

            

            


    
    


    <|MERGE_RESOLUTION|>--- conflicted
+++ resolved
@@ -21,11 +21,7 @@
 sys.path.append(os.path.abspath(os.path.join(os.path.dirname(__file__), '..', 'maskRCNN')))
 from inference import infer
 
-<<<<<<< HEAD
 from update_detection_json import add_3d_centers_to_json, find_valid_neighbor_pixel, transform_3d_point,  transform_pose_to_world
-=======
-from update_detection_json import add_3d_centers_to_json, find_valid_neighbor_pixel
->>>>>>> 6120da35
 from homogrpahy_to_pose import pose_from_homography_complete
 from pose_estimator import compute_rigid_transform
 
@@ -49,15 +45,10 @@
         self.detections_cluster_distance_threshold = 50
         self.consolidated_detections = []
         self.detections_homographies = [] 
-<<<<<<< HEAD
 
 
         # self.do_feature_matchings()
 
-=======
-
-        self.min_nb_of_matches = 10
->>>>>>> 6120da35
         
 
     def load_config(self, config_path):
@@ -162,15 +153,12 @@
                 image_id = self.scene_data[row_num]["image_id"]
                 scene_id = self.scene_data[row_num]["scene_id"]
 
-<<<<<<< HEAD
                 # print("scene_id: ", scene_id)
                 # print("image_id: ", image_id)
                 # print("camera_id: ", camera_id)
                 # print("mask ID: ", mask_idx )
                 # print("object_id: ", object_id)
                 
-=======
->>>>>>> 6120da35
                 num_matches, confidence, viz_image, h_mat, ref_row, matched_points0, matched_points1 = self.compare_masked_images(test_img = self.scene_data[row_num]["rgb_img"], 
                                                     test_polygon_mask = mask,
                                                     camera_id = camera_id, 
@@ -189,7 +177,6 @@
                     matched_points0_3d = []
                     matched_points1_3d = []
 
-<<<<<<< HEAD
                     for n in range(0, len(matched_points0)): 
                         
                         matched_point0_3d, used_pixel = find_valid_neighbor_pixel(
@@ -206,23 +193,6 @@
                             matched_points0_3d.append(matched_point0_3d)
                             matched_points1_3d.append(matched_point1_3d)    
 
-=======
-                    for i in range(0, len(matched_points0)): 
-                        
-                        matched_point0_3d, used_pixel = find_valid_neighbor_pixel(
-                            int(matched_points0[i][0]), int(matched_points0[i][1]), depth_map0, K, depth_scale, 15
-                        )
-                        matched_point1_3d, used_pixel = find_valid_neighbor_pixel(
-                            int(matched_points1[i][0]), int(matched_points1[i][1]), depth_map1, K, depth_scale, 15
-                        )
-                        
-                        if matched_point0_3d is not None and matched_point1_3d is not None:
-                            matched_points0_3d.append(matched_point0_3d)
-                            matched_points1_3d.append(matched_point1_3d)    
-
-                    print("camera ID: ", camera_id)
-                    print("K: ", K)
->>>>>>> 6120da35
 
                     if len(matched_points0_3d)>3 and len(matched_points0_3d) == len(matched_points1_3d):
 
@@ -240,7 +210,6 @@
                                 'matched_points0_3d' : matched_points0_3d,
                                 'matched_points1_3d' : matched_points1_3d}
                         self.detections_homographies.append(result)
-<<<<<<< HEAD
                         
                         
                         break
@@ -260,10 +229,6 @@
 
                         self.detections_homographies.append(result)
                     
-=======
-                        break
-
->>>>>>> 6120da35
     def compare_masked_images(self, test_img, test_polygon_mask, camera_id, object_id):
         
         # Load and mask test image
@@ -292,22 +257,6 @@
 
                 if num_matches is not None:
 
-                    
-<<<<<<< HEAD
-                    # Parse and apply reference polygon mask
-                    ref_polygon = ast.literal_eval(row['polygon_mask'])
-                    ref_mask = np.zeros(ref_img.shape[:2], dtype=np.uint8)
-                    cv2.fillPoly(ref_mask, [np.array(ref_polygon, dtype=np.int32)], 255)
-                    masked_ref = cv2.bitwise_and(ref_img, ref_img, mask=ref_mask)
-                    
-                    # Compare using superglue
-                    # Initialize the matcher
-                    matcher = SuperGlueMatcher()
-                    # Use it
-                    
-                    cv2.imwrite('/home/rama/bpc_ws/bpc/test_pipeline/tmp/ref.png', masked_ref)
-                    cv2.imwrite('/home/rama/bpc_ws/bpc/test_pipeline/tmp/test.png', masked_test)
-
                     num_matches, confidence, viz_image, h_mat, matched_points0, matched_points1 = matcher.superglue(masked_test, masked_ref)
                    
 
@@ -315,34 +264,11 @@
                     if num_matches is not None:
                         if num_matches>4:
                             return num_matches, confidence, viz_image, h_mat, row, matched_points0, matched_points1
-=======
-                        
-                    print("Number of matches: ", num_matches)
-                    print(f"Average confidence: ", confidence)
-
-                    return num_matches, confidence, viz_image, h_mat, row, matched_points0, matched_points1
->>>>>>> 6120da35
 
                     
         
         return None, None, None, None, None, None, None
     
-<<<<<<< HEAD
-=======
-    def compute_6d_poses(self):
-        if self.detections_homographies is None:
-            return 
-        
-        for result in self.detections_homographies:
-            
-            matched_points0_3d = result['matched_points0_3d']
-            matched_points1_3d = result['matched_points1_3d']
-
-            R, T, rmse = compute_rigid_transform(matched_points0_3d, matched_points1_3d)
-
-            print('Rigid transformation, error:', R, T, rmse)
-                
->>>>>>> 6120da35
 
     
     def compute_6d_poses(self):
